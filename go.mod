module github.com/IBM/cbomkit-theia

go 1.24.1

require (
	github.com/CycloneDX/cyclonedx-go v0.9.2
	github.com/anchore/stereoscope v0.1.4
	github.com/docker/docker v28.1.1+incompatible
	github.com/google/go-containerregistry v0.20.3
	github.com/google/uuid v1.6.0
	github.com/magiconair/properties v1.8.10
	github.com/mitchellh/hashstructure/v2 v2.0.2
	github.com/sirupsen/logrus v1.9.3
	github.com/smallstep/pkcs7 v0.2.1
	github.com/spf13/cobra v1.9.1
	github.com/spf13/viper v1.20.1
	github.com/stretchr/testify v1.10.0
	github.com/zricethezav/gitleaks/v8 v8.25.1
<<<<<<< HEAD
	go.uber.org/dig v1.18.1
	golang.org/x/crypto v0.38.0
=======
	go.uber.org/dig v1.18.2
	golang.org/x/crypto v0.37.0
>>>>>>> f8795d83
)

require (
	dario.cat/mergo v1.0.1 // indirect
	github.com/AdaLogics/go-fuzz-headers v0.0.0-20240806141605-e8a1dd7889d6 // indirect
	github.com/AdamKorcz/go-118-fuzz-build v0.0.0-20231105174938-2b5cbb29f3e2 // indirect
	github.com/BobuSumisu/aho-corasick v1.0.3 // indirect
	github.com/Masterminds/goutils v1.1.1 // indirect
	github.com/Masterminds/semver/v3 v3.3.1 // indirect
	github.com/Masterminds/sprig/v3 v3.3.0 // indirect
	github.com/Microsoft/go-winio v0.6.2 // indirect
	github.com/Microsoft/hcsshim v0.12.9 // indirect
	github.com/adrg/xdg v0.5.3 // indirect
	github.com/anchore/go-collections v0.0.0-20241211140901-567f400e9a46 // indirect
	github.com/anchore/go-homedir v0.0.0-20250319154043-c29668562e4d // indirect
	github.com/anchore/go-logger v0.0.0-20250318195838-07ae343dd722 // indirect
	github.com/aymanbagabas/go-osc52/v2 v2.0.1 // indirect
	github.com/becheran/wildmatch-go v1.0.0 // indirect
	github.com/bmatcuk/doublestar/v4 v4.8.1 // indirect
	github.com/charmbracelet/colorprofile v0.2.3-0.20250311203215-f60798e515dc // indirect
	github.com/charmbracelet/lipgloss v1.1.0 // indirect
	github.com/charmbracelet/x/ansi v0.8.0 // indirect
	github.com/charmbracelet/x/cellbuf v0.0.13 // indirect
	github.com/charmbracelet/x/term v0.2.1 // indirect
	github.com/containerd/cgroups/v3 v3.0.5 // indirect
	github.com/containerd/containerd v1.7.27 // indirect
	github.com/containerd/containerd/api v1.8.0 // indirect
	github.com/containerd/continuity v0.4.5 // indirect
	github.com/containerd/errdefs v1.0.0 // indirect
	github.com/containerd/errdefs/pkg v0.3.0 // indirect
	github.com/containerd/fifo v1.1.0 // indirect
	github.com/containerd/log v0.1.0 // indirect
	github.com/containerd/platforms v0.2.1 // indirect
	github.com/containerd/stargz-snapshotter/estargz v0.16.3 // indirect
	github.com/containerd/ttrpc v1.2.7 // indirect
	github.com/containerd/typeurl/v2 v2.2.3 // indirect
	github.com/davecgh/go-spew v1.1.2-0.20180830191138-d8f796af33cc // indirect
	github.com/distribution/reference v0.6.0 // indirect
	github.com/docker/cli v28.1.1+incompatible // indirect
	github.com/docker/distribution v2.8.3+incompatible // indirect
	github.com/docker/docker-credential-helpers v0.9.3 // indirect
	github.com/docker/go-connections v0.5.0 // indirect
	github.com/docker/go-events v0.0.0-20250114142523-c867878c5e32 // indirect
	github.com/docker/go-units v0.5.0 // indirect
	github.com/fatih/semgroup v1.3.0 // indirect
	github.com/felixge/httpsnoop v1.0.4 // indirect
	github.com/fsnotify/fsnotify v1.8.0 // indirect
	github.com/gabriel-vasile/mimetype v1.4.9 // indirect
	github.com/gitleaks/go-gitdiff v0.9.1 // indirect
	github.com/go-logr/logr v1.4.2 // indirect
	github.com/go-logr/stdr v1.2.2 // indirect
	github.com/go-test/deep v1.1.0 // indirect
	github.com/go-viper/mapstructure/v2 v2.2.1 // indirect
	github.com/gogo/protobuf v1.3.2 // indirect
	github.com/golang/groupcache v0.0.0-20241129210726-2c02b8208cf8 // indirect
	github.com/google/go-cmp v0.7.0 // indirect
	github.com/h2non/filetype v1.1.3 // indirect
	github.com/hashicorp/errwrap v1.1.0 // indirect
	github.com/hashicorp/go-multierror v1.1.1 // indirect
	github.com/huandu/xstrings v1.5.0 // indirect
	github.com/inconshreveable/mousetrap v1.1.0 // indirect
	github.com/klauspost/compress v1.18.0 // indirect
	github.com/lucasb-eyer/go-colorful v1.2.0 // indirect
	github.com/mattn/go-colorable v0.1.14 // indirect
	github.com/mattn/go-isatty v0.0.20 // indirect
	github.com/mattn/go-runewidth v0.0.16 // indirect
	github.com/mitchellh/copystructure v1.2.0 // indirect
	github.com/mitchellh/go-homedir v1.1.0 // indirect
	github.com/mitchellh/reflectwalk v1.0.2 // indirect
	github.com/moby/docker-image-spec v1.3.1 // indirect
	github.com/moby/go-archive v0.1.0 // indirect
	github.com/moby/locker v1.0.1 // indirect
	github.com/moby/patternmatcher v0.6.0 // indirect
	github.com/moby/sys/mountinfo v0.7.2 // indirect
	github.com/moby/sys/sequential v0.6.0 // indirect
	github.com/moby/sys/signal v0.7.1 // indirect
	github.com/moby/sys/user v0.4.0 // indirect
	github.com/moby/sys/userns v0.1.0 // indirect
	github.com/moby/term v0.5.0 // indirect
	github.com/muesli/termenv v0.16.0 // indirect
	github.com/opencontainers/go-digest v1.0.0 // indirect
	github.com/opencontainers/image-spec v1.1.1 // indirect
	github.com/opencontainers/runtime-spec v1.2.1 // indirect
	github.com/opencontainers/selinux v1.11.1 // indirect
	github.com/pelletier/go-toml v1.9.5 // indirect
	github.com/pelletier/go-toml/v2 v2.2.3 // indirect
	github.com/pierrec/lz4/v4 v4.1.22 // indirect
	github.com/pkg/errors v0.9.1 // indirect
	github.com/pmezard/go-difflib v1.0.1-0.20181226105442-5d4384ee4fb2 // indirect
	github.com/rivo/uniseg v0.4.7 // indirect
	github.com/rs/zerolog v1.33.0 // indirect
	github.com/sagikazarmark/locafero v0.8.0 // indirect
	github.com/scylladb/go-set v1.0.3-0.20200225121959-cc7b2070d91e // indirect
	github.com/shopspring/decimal v1.4.0 // indirect
	github.com/sourcegraph/conc v0.3.0 // indirect
	github.com/spf13/afero v1.14.0 // indirect
	github.com/spf13/cast v1.7.1 // indirect
	github.com/spf13/pflag v1.0.6 // indirect
	github.com/subosito/gotenv v1.6.0 // indirect
	github.com/sylabs/sif/v2 v2.21.1 // indirect
	github.com/sylabs/squashfs v1.0.6 // indirect
	github.com/tetratelabs/wazero v1.9.0 // indirect
	github.com/therootcompany/xz v1.0.1 // indirect
	github.com/ulikunitz/xz v0.5.12 // indirect
	github.com/vbatts/tar-split v0.12.1 // indirect
	github.com/wagoodman/go-partybus v0.0.0-20230516145632-8ccac152c651 // indirect
	github.com/wagoodman/go-progress v0.0.0-20230925121702-07e42b3cdba0 // indirect
	github.com/wasilibs/go-re2 v1.9.0 // indirect
	github.com/wasilibs/wazero-helpers v0.0.0-20250123031827-cd30c44769bb // indirect
	github.com/xo/terminfo v0.0.0-20220910002029-abceb7e1c41e // indirect
	go.opencensus.io v0.24.0 // indirect
	go.opentelemetry.io/auto/sdk v1.1.0 // indirect
	go.opentelemetry.io/contrib/instrumentation/net/http/otelhttp v0.60.0 // indirect
	go.opentelemetry.io/otel v1.35.0 // indirect
	go.opentelemetry.io/otel/exporters/otlp/otlptrace v1.33.0 // indirect
	go.opentelemetry.io/otel/metric v1.35.0 // indirect
	go.opentelemetry.io/otel/trace v1.35.0 // indirect
	go.opentelemetry.io/proto/otlp v1.4.0 // indirect
	go.uber.org/multierr v1.11.0 // indirect
	golang.org/x/exp v0.0.0-20250305212735-054e65f0b394 // indirect
	golang.org/x/net v0.39.0 // indirect
	golang.org/x/sync v0.14.0 // indirect
	golang.org/x/sys v0.33.0 // indirect
	golang.org/x/text v0.25.0 // indirect
	google.golang.org/genproto v0.0.0-20250313205543-e70fdf4c4cb4 // indirect
	google.golang.org/genproto/googleapis/rpc v0.0.0-20250313205543-e70fdf4c4cb4 // indirect
	google.golang.org/grpc v1.71.0 // indirect
	google.golang.org/protobuf v1.36.5 // indirect
	gopkg.in/yaml.v3 v3.0.1 // indirect
)<|MERGE_RESOLUTION|>--- conflicted
+++ resolved
@@ -16,13 +16,8 @@
 	github.com/spf13/viper v1.20.1
 	github.com/stretchr/testify v1.10.0
 	github.com/zricethezav/gitleaks/v8 v8.25.1
-<<<<<<< HEAD
-	go.uber.org/dig v1.18.1
+	go.uber.org/dig v1.18.2
 	golang.org/x/crypto v0.38.0
-=======
-	go.uber.org/dig v1.18.2
-	golang.org/x/crypto v0.37.0
->>>>>>> f8795d83
 )
 
 require (
